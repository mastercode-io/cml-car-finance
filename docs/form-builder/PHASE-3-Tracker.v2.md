--- conflicted
+++ resolved
@@ -2,18 +2,12 @@
 
 | ID     | Task                                         | Pri | Branch                       | PR # / Link | Status  | CI (fmt/lint/type/test/build/size) | Notes |
 |--------|----------------------------------------------|-----|------------------------------|-------------|---------|------------------------------------|-------|
-<<<<<<< HEAD
 | INFRA  | CI scaffolding (lint/type/test/build/size)   | P0  | codex/p3v2-infra-prep        | _pending_   | In Review | ✅ fmt/lint/type/build/size, ❌ test (FormRenderer onSubmit case failing pre-existing) | Installed tooling + size budget config; Jest failure tracked for P3-02 follow-up |
-=======
->>>>>>> 9da5e60b
 | P3-00  | Feature flags & staged rollout               | P0  | codex/p3v2-00-feature-flags | pending     | In Review | ✅ fmt/lint/type/test/build/size | Feature flag provider + renderer gating in review |
 | P3-01  | Fix P2 regressions (GIR 0AA, repeater, offline) | P0  | codex/p3v2-01-regressions    | pending     | In Review | ⚠️ lint/type/test/build/size (missing local deps; jest unavailable) | GIR 0AA validation + repeater focus fixes under test |
 | P3-02  | Validation strategy & debounce               | P0  | codex/p3v2-02-validation     | pending     | In Review | ✅ fmt / ⚠️ lint/type/test/build/size (missing eslint, swr, zod-to-json-schema, web-vitals, jest) |
                            | Debounced onChange validation + strategy coverage |
-<<<<<<< HEAD
-=======
 | P3-03  | Review step (summary‑only)                   | P0  |                              |             | TODO    |                                    |       |
->>>>>>> 9da5e60b
 | P3-04  | Layout V1 (grid wrapper, flagged + fallback) | P0  |                              |             | TODO    |                                    |       |
 | P3-05  | MultiSelect widget                           | P0  |                              |             | TODO    |                                    |       |
 | P3-06  | Time & DateTime widgets                      | P0  |                              |             | TODO    |                                    |       |
