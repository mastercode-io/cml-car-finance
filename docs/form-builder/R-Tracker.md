# Remediation Tracker

Initialized: 2025-09-19 10:43 UTC

## Checklist
- [x] R-01 — Install missing dev dependencies
- [x] R-02 — Install missing runtime deps
- [x] R-03 — Install missing type defs
- [x] R-04 — Configure ESLint
- [x] R-05 — Configure Jest
- [x] R-06 — Update external type declarations
- [x] R-07 — Implement missing field components
- [x] R-08 — Update existing fields to use shadcn/ui
- [x] R-09 — Register all components in Field Registry
- [x] R-10 — Complete XState submission action
- [x] R-11 — Add XState integration tests
<<<<<<< HEAD
- [x] R-Stab-01 — Single-source ambient types
- [x] R-Stab-02 — Verify form-engine public exports
- [ ] R-Stab-03 — Configure size-limit for form-engine
- [ ] R-Stab-04 — Form-engine build hygiene sweep
=======
>>>>>>> 5d32c498
- [ ] R-12 — Add smoke tests
- [ ] R-13 — Configure size-limit
- [ ] R-14 — Create minimal demo and E2E test

## Log
| ID   | Summary | Commit | CI Run | Notes |
<<<<<<< HEAD
| ---- | ------- | ------ | ------ | ----- |
=======
|------|---------|--------|--------|-------|
>>>>>>> 5d32c498
| R-01 | Added @playwright/test and @size-limit/preset-big-lib to devDependencies | 1b2493a97c259d472369a0f23bf12fbf3bcf8449 | local | Size check fails (webpack can't resolve .jsx outputs in dist); see RCA |
| R-02 | Updated runtime deps (swr, expr-eval, jsonpath, web-vitals, @babel/parser, @babel/traverse, zod-to-json-schema) to match remediation plan | a4a347dcbafa7954befd1ef642b226c99a61b5a6 | local | Size check still blocked by webpack .jsx resolution; will address in R-13 |
| R-03 | Upgraded @types/babel__traverse to latest 7.28.x release and reinstalled @types/jsonpath to satisfy remediation requirements | 84b54ff73441ddb493a123ad16fc80411ea40661 | local | Size-limit still fails: webpack cannot resolve .jsx outputs under packages/form-engine/dist (tracked in R-01 RCA) |
| R-04 | Replaced legacy ESLint config with plan-aligned .eslintrc.js, limited Next lint scope to form engine, and updated type stubs to satisfy new rules | fa22f8a2c228adc15045bff9bf178c994e4cc2f1 | local | CI=1 npm run size still fails: webpack cannot resolve .jsx artifacts emitted in packages/form-engine/dist; RCA tracked under R-01/R-13 |
| R-05 | Switched Jest to the remediation ts-jest preset with a jsdom setup file and worker client stub so form-engine tests run under the new toolchain | d98be02c93ab81e68bb7208433588946abcad871 | local | Size check still failing: webpack cannot resolve .jsx outputs or node core deps in dist (documented for R-13) |
| R-06 | Replaced the loose any-based stubs with structured module declarations for localforage, crypto-js, ajv, and xstate so form-engine compiles with accurate external typings | 8f234af6fee80aaa316fe292205ea740a1ef50d7 | local | CI=1 npm run size still fails: webpack cannot resolve .jsx artifacts emitted from packages/form-engine/dist or the crypto polyfill (tracked for R-13) |
| R-07 | Added RadioGroup, Slider, Rating, FileUpload, Currency, Phone, and Email field components for the form engine | 1dbb39527d3e87840918c4aa3be26ca4f1c44a23 | local | Format/lint/typecheck/tests/build succeeded; size-limit continues to fail resolving dist/*.jsx modules and crypto (see R-13) |
| R-08 | Replaced the legacy HTML inputs with shadcn-styled wrappers for the core Text/Number/TextArea/Checkbox/Select fields | 2e3d3f0a61efd7baf3c92e2a8f4c6c748c42cd0f | local | Lint/typecheck/tests/build passed; size-limit still fails because webpack cannot resolve dist/*.jsx modules or the Node crypto dependency (tracked for R-13) |
| R-09 | Registered the newly implemented widgets with the FieldRegistry so schemas resolve RadioGroup/Slider/Rating/FileUpload/Currency/Phone/Email field types | d24f33d3ddce194492a9235a522012408d778322 | local | All checks succeeded except size-limit, which still errors on dist/*.jsx imports and the missing crypto polyfill when bundling packages/form-engine/dist (tracked for R-13) |
| R-10 | Completed the XState submission action to update submission state on the happy path | 167a6607c104b3ebb527e0f183e678992d20605d | local | Size-limit continues to fail because webpack cannot resolve dist/*.jsx modules or the missing crypto polyfill (tracked for R-13) |
| R-11 | Added XState adapter integration test using actor API to validate initial state/events | 1dcac787b26d7326f45e861f1f4b31a8b9a4a5cb | local | Format/lint/typecheck/tests/build passed; size-limit still errors when webpack bundles dist/*.jsx outputs and the missing crypto polyfill (tracked for R-13) |
<<<<<<< HEAD
| R-Stab-01 | Added merge-marker and xstate ambient type guards to enforce single source of truth | 1682591c05dd873ad9941e644fe1daf2c853f3b5 | local | All checks passed except size-limit, which still fails on dist-relative field imports and the missing crypto fallback (to be addressed in R-Stab-02/R-Stab-03) |
| R-Stab-02 | Normalized form-engine public exports and patched build artifacts to emit .js entrypoints for webpack | 4757b2f444101d340db9943d39ae8159d6b26e84 | local | size-limit still fails: webpack needs a crypto polyfill/external; to be handled in R-Stab-03 |
=======
>>>>>>> 5d32c498

## CI Summary (latest)
- Lint: ☑ | Typecheck: ☑ | Tests: ☑ | Build: ☑ | Size: ☐ (size-limit webpack resolution failure)

## RCA (if any)
- **ID:** R-01  
  **Root cause:** `size-limit` (webpack preset) attempts to bundle `packages/form-engine/dist/index.js`, but the compiled field components are emitted as `.jsx` files so webpack cannot resolve the imports.  
  **Fix applied:** None — remediation requires converting build output to `.js` or adjusting bundler config, which is out of scope for R-01.  
  **Follow-up:** Address module resolution when tackling size-limit configuration (R-13) or adjust the build pipeline to emit `.js` bundles.<|MERGE_RESOLUTION|>--- conflicted
+++ resolved
@@ -14,24 +14,15 @@
 - [x] R-09 — Register all components in Field Registry
 - [x] R-10 — Complete XState submission action
 - [x] R-11 — Add XState integration tests
-<<<<<<< HEAD
 - [x] R-Stab-01 — Single-source ambient types
 - [x] R-Stab-02 — Verify form-engine public exports
-- [ ] R-Stab-03 — Configure size-limit for form-engine
-- [ ] R-Stab-04 — Form-engine build hygiene sweep
-=======
->>>>>>> 5d32c498
 - [ ] R-12 — Add smoke tests
 - [ ] R-13 — Configure size-limit
 - [ ] R-14 — Create minimal demo and E2E test
 
 ## Log
 | ID   | Summary | Commit | CI Run | Notes |
-<<<<<<< HEAD
 | ---- | ------- | ------ | ------ | ----- |
-=======
-|------|---------|--------|--------|-------|
->>>>>>> 5d32c498
 | R-01 | Added @playwright/test and @size-limit/preset-big-lib to devDependencies | 1b2493a97c259d472369a0f23bf12fbf3bcf8449 | local | Size check fails (webpack can't resolve .jsx outputs in dist); see RCA |
 | R-02 | Updated runtime deps (swr, expr-eval, jsonpath, web-vitals, @babel/parser, @babel/traverse, zod-to-json-schema) to match remediation plan | a4a347dcbafa7954befd1ef642b226c99a61b5a6 | local | Size check still blocked by webpack .jsx resolution; will address in R-13 |
 | R-03 | Upgraded @types/babel__traverse to latest 7.28.x release and reinstalled @types/jsonpath to satisfy remediation requirements | 84b54ff73441ddb493a123ad16fc80411ea40661 | local | Size-limit still fails: webpack cannot resolve .jsx outputs under packages/form-engine/dist (tracked in R-01 RCA) |
@@ -43,11 +34,8 @@
 | R-09 | Registered the newly implemented widgets with the FieldRegistry so schemas resolve RadioGroup/Slider/Rating/FileUpload/Currency/Phone/Email field types | d24f33d3ddce194492a9235a522012408d778322 | local | All checks succeeded except size-limit, which still errors on dist/*.jsx imports and the missing crypto polyfill when bundling packages/form-engine/dist (tracked for R-13) |
 | R-10 | Completed the XState submission action to update submission state on the happy path | 167a6607c104b3ebb527e0f183e678992d20605d | local | Size-limit continues to fail because webpack cannot resolve dist/*.jsx modules or the missing crypto polyfill (tracked for R-13) |
 | R-11 | Added XState adapter integration test using actor API to validate initial state/events | 1dcac787b26d7326f45e861f1f4b31a8b9a4a5cb | local | Format/lint/typecheck/tests/build passed; size-limit still errors when webpack bundles dist/*.jsx outputs and the missing crypto polyfill (tracked for R-13) |
-<<<<<<< HEAD
 | R-Stab-01 | Added merge-marker and xstate ambient type guards to enforce single source of truth | 1682591c05dd873ad9941e644fe1daf2c853f3b5 | local | All checks passed except size-limit, which still fails on dist-relative field imports and the missing crypto fallback (to be addressed in R-Stab-02/R-Stab-03) |
 | R-Stab-02 | Normalized form-engine public exports and patched build artifacts to emit .js entrypoints for webpack | 4757b2f444101d340db9943d39ae8159d6b26e84 | local | size-limit still fails: webpack needs a crypto polyfill/external; to be handled in R-Stab-03 |
-=======
->>>>>>> 5d32c498
 
 ## CI Summary (latest)
 - Lint: ☑ | Typecheck: ☑ | Tests: ☑ | Build: ☑ | Size: ☐ (size-limit webpack resolution failure)
