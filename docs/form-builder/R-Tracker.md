--- conflicted
+++ resolved
@@ -21,11 +21,7 @@
 - [x] R-Stab-04 — Form-engine build hygiene sweep
 - [x] R-12 — Add smoke tests
 - [x] R-13 — Configure size-limit
-<<<<<<< HEAD
 - [x] R-14 — Create minimal demo and E2E test
-=======
-- [ ] R-14 — Create minimal demo and E2E test
->>>>>>> 9b145544
 
 ## Log
 
@@ -48,14 +44,10 @@
 | R-Stab-02 | Normalized form-engine public exports and patched build artifacts to emit .js entrypoints for webpack                                                                     | 4757b2f444101d340db9943d39ae8159d6b26e84 | local  | size-limit still fails: webpack needs a crypto polyfill/external; to be handled in R-Stab-03                                                                                 |
 | R-Stab-03 | Configured size-limit to bundle the form-engine entry with peer deps ignored and a 125 kB budget                                                                          | 12dc22b4c3f529052a0b330b15095b2ef8f34b75 | local  | size-limit now passes at ~112 kB gzipped after externals + crypto fallback                                                                                                   |
 | R-Stab-04 | Tightened form-engine tsconfig/typecheck scope and chained the package build ahead of Next.js                                                                             | db61599c6f55c716ad313ad2a622509d722879b5 | local  | Verified format/lint/typecheck/tests/build/size all succeed with cleaned dist output                                                                                         |
-<<<<<<< HEAD
 | R-14      | Added a Suspense-wrapped demo page and Playwright smoke covering happy-path navigation to Employment step
                                                         | pending-local                            | local  | Format/lint/typecheck/tests/build/size + demo Playwright smoke executed locally
                            |
 
-
-=======
->>>>>>> 9b145544
 
 ## CI Summary (latest)
 
