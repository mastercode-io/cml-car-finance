// Module declarations for third-party dependencies used by the form engine.
// These definitions provide the minimal surface needed by our TypeScript build
// without pulling in the full upstream typings.

declare module 'localforage' {
  type LocalForageDriver = string;

  interface LocalForageOptions {
    driver?: LocalForageDriver | LocalForageDriver[];
    name?: string;
    storeName?: string;
    version?: number;
    size?: number;
    description?: string;
  }

  interface DropInstanceOptions {
    name?: string;
    storeName?: string;
    driver?: LocalForageDriver | LocalForageDriver[];
  }

  interface LocalForageInstance {
    getItem<T>(key: string): Promise<T | null>;
    setItem<T>(key: string, value: T): Promise<T>;
    removeItem(key: string): Promise<void>;
    clear(): Promise<void>;
    length(): Promise<number>;
    key(index: number): Promise<string | null>;
    keys(): Promise<string[]>;
    iterate<T, TResult = void>(
      iteratee: (
        value: T,
        key: string,
        iterationNumber: number,
      ) => TResult | void | Promise<TResult | void>,
    ): Promise<TResult | void>;
    ready(): Promise<void>;
    dropInstance(options?: DropInstanceOptions): Promise<void>;
    config(options: LocalForageOptions): void;
  }

  interface LocalForageStatic extends LocalForageInstance {
    LOCALSTORAGE: LocalForageDriver;
    WEBSQL: LocalForageDriver;
    INDEXEDDB: LocalForageDriver;
    createInstance(options?: LocalForageOptions): LocalForageInstance;
    setDriver(driver: LocalForageDriver | LocalForageDriver[]): Promise<void>;
    defineDriver(driver: unknown): Promise<void>;
    driver(): LocalForageDriver;
  }

  const localforage: LocalForageStatic;
  export default localforage;
}

declare module 'crypto-js' {
  namespace CryptoJS {
    interface WordArray {
      toString(encoder?: Encoder): string;
    }

    interface CipherParams {
      toString(formatter?: Encoder | Formatter): string;
    }

    interface Encoder {
      stringify(wordArray: WordArray): string;
      parse(text: string): WordArray;
    }

    interface Formatter {
      stringify(cipherParams: CipherParams): string;
      parse(text: string): CipherParams;
    }

    const AES: {
      encrypt(message: string | WordArray, secret: string): CipherParams;
      decrypt(ciphertext: string | CipherParams, secret: string): WordArray;
    };

    const enc: {
      Utf8: Encoder;
      [name: string]: Encoder;
    };
  }

  const cryptoJS: typeof CryptoJS;
  export default cryptoJS;
}

declare module 'ajv' {
  type JSONSchema = boolean | Record<string, unknown>;

  interface AjvOptions {
    allErrors?: boolean;
    verbose?: boolean;
    strict?: boolean | 'log';
    validateFormats?: boolean;
    coerceTypes?: boolean | 'array';
    useDefaults?: boolean | 'empty';
    removeAdditional?: boolean | 'all' | 'failing';
    $data?: boolean;
    messages?: boolean;
  }

  interface ErrorObject<TParams = Record<string, unknown>, TData = unknown> {
    instancePath: string;
    schemaPath: string;
    keyword: string;
    params: TParams;
    message?: string;
    data?: TData;
  }

  type ValidateFunction<T = unknown> = ((data: T) => boolean | Promise<boolean>) & {
    errors?: ErrorObject[] | null;
    async?: boolean;
  };

  interface FormatDefinition {
    type?: string | string[];
    async?: boolean;
    validate: (data: unknown) => boolean | Promise<boolean>;
  }

  interface KeywordDefinition {
    keyword: string;
    type?: string | string[];
    schemaType?: string | string[];
    errors?: boolean | 'full';
    metaSchema?: JSONSchema;
    compile?: (
      schema: unknown,
      parentSchema: JSONSchema,
      it?: unknown,
    ) => (data: unknown, parent?: unknown, context?: unknown) => boolean | Promise<boolean>;
  }

  class Ajv {
    constructor(options?: AjvOptions);
    addFormat(
      name: string,
      format: FormatDefinition | ((data: unknown) => boolean | Promise<boolean>),
    ): this;
    addKeyword(keyword: string, definition?: KeywordDefinition): this;
    addKeyword(definition: KeywordDefinition): this;
    compile<T = unknown>(schema: JSONSchema): ValidateFunction<T>;
    validate<T = unknown>(
      schema: JSONSchema | ValidateFunction<T>,
      data: T,
    ): boolean | Promise<boolean>;
    getSchema<T = unknown>(id: string): ValidateFunction<T> | undefined;
    errors?: ErrorObject[] | null;
  }

  export default Ajv;
  export { AjvOptions, ErrorObject, FormatDefinition, KeywordDefinition, ValidateFunction };
}

declare module 'ajv-formats' {
  import Ajv from 'ajv';

  function addFormats(
    ajv: Ajv,
    formats?: string | string[],
    options?: Record<string, unknown>,
  ): Ajv;
  export default addFormats;
}

declare module 'ajv-errors' {
  import Ajv from 'ajv';

  function ajvErrors(ajv: Ajv): Ajv;
  export default ajvErrors;
}

declare module 'ajv-keywords' {
  import Ajv from 'ajv';

  function addKeywords(ajv: Ajv, keywords?: string[] | Record<string, unknown>): Ajv;
  export default addKeywords;
}

declare module 'expr-eval' {
  interface Expression {
    evaluate(scope?: Record<string, unknown>): unknown;
    substitute(variable: string, value: unknown): Expression;
    simplify(scope?: Record<string, unknown>): Expression;
<<<<<<< HEAD
  }

  class Parser {
    parse(expression: string): Expression;
    evaluate(expression: string, scope?: Record<string, unknown>): unknown;
  }

=======
  }

  class Parser {
    parse(expression: string): Expression;
    evaluate(expression: string, scope?: Record<string, unknown>): unknown;
  }

>>>>>>> 9fc372c4
  export { Expression, Parser };
}

declare module 'jsonpath' {
  interface JSONPath {
    query<T = unknown>(obj: unknown, path: string): T[];
    value<T = unknown>(obj: unknown, path: string, newValue?: T): T | undefined;
  }

  const jsonpath: JSONPath;
  export default jsonpath;
}

// xstate.d.ts
declare module 'xstate' {
<<<<<<< HEAD
  export interface EventObject {
=======
  interface EventObject {
>>>>>>> 9fc372c4
    type: string;
    [key: string]: unknown;
  }

  type AssignObject<TContext, TEvent extends EventObject> = {
    [key: string]: (context: TContext, event: TEvent) => unknown;
  };

  type AssignAction<TContext, TEvent extends EventObject> = (
    context: TContext,
    event: TEvent,
  ) => unknown;

  interface MachineConfig<TContext> {
    id?: string;
    initial: string;
    context: TContext;
    states: Record<string, unknown>;
  }

  interface MachineOptions<TContext, TEvent extends EventObject> {
    actions?: Record<string, (context: TContext, event: TEvent) => unknown>;
    guards?: Record<string, (context: TContext, event: TEvent) => boolean>;
    services?: Record<string, unknown>;
  }

<<<<<<< HEAD
  export interface StateSnapshot<TContext> {
    context: TContext;
  }

  type StateMachine<_TContext = unknown, _TEvent = { type: string }> = {
    initialState: StateSnapshot<_TContext>;
    transition: (state: StateSnapshot<_TContext>, event: _TEvent) => StateSnapshot<_TContext>;
  };
=======
  type StateMachine<TContext = unknown, TEvent extends EventObject = EventObject> = unknown;
>>>>>>> 9fc372c4

  function assign<TContext = unknown, TEvent extends EventObject = EventObject>(
    assignment:
      | AssignObject<TContext, TEvent>
      | Partial<TContext>
      | ((context: TContext, event: TEvent) => Partial<TContext>),
  ): AssignAction<TContext, TEvent>;

<<<<<<< HEAD
  function createMachine<TContext, TEvent extends EventObject = EventObject>(
=======
  function createMachine<TContext = unknown, TEvent extends EventObject = EventObject>(
>>>>>>> 9fc372c4
    config: MachineConfig<TContext>,
    options?: MachineOptions<TContext, TEvent>,
  ): StateMachine<TContext, TEvent>;

<<<<<<< HEAD
  export { assign, createMachine, EventObject, MachineConfig, MachineOptions, StateMachine };
=======
  // Compatibility alias
  export type AnyStateMachine = StateMachine<any, any>;

  export {
    assign,
    createMachine,
    EventObject,
    MachineConfig,
    MachineOptions,
    StateMachine,
  };
>>>>>>> 9fc372c4
}<|MERGE_RESOLUTION|>--- conflicted
+++ resolved
@@ -188,7 +188,6 @@
     evaluate(scope?: Record<string, unknown>): unknown;
     substitute(variable: string, value: unknown): Expression;
     simplify(scope?: Record<string, unknown>): Expression;
-<<<<<<< HEAD
   }
 
   class Parser {
@@ -196,15 +195,6 @@
     evaluate(expression: string, scope?: Record<string, unknown>): unknown;
   }
 
-=======
-  }
-
-  class Parser {
-    parse(expression: string): Expression;
-    evaluate(expression: string, scope?: Record<string, unknown>): unknown;
-  }
-
->>>>>>> 9fc372c4
   export { Expression, Parser };
 }
 
@@ -220,79 +210,65 @@
 
 // xstate.d.ts
 declare module 'xstate' {
-<<<<<<< HEAD
+  /* Public event shape */
   export interface EventObject {
-=======
-  interface EventObject {
->>>>>>> 9fc372c4
     type: string;
     [key: string]: unknown;
   }
 
-  type AssignObject<TContext, TEvent extends EventObject> = {
+  /* Assign helpers */
+  export type AssignObject<TContext, TEvent extends EventObject> = {
     [key: string]: (context: TContext, event: TEvent) => unknown;
   };
 
-  type AssignAction<TContext, TEvent extends EventObject> = (
+  export type AssignAction<TContext, TEvent extends EventObject> = (
     context: TContext,
-    event: TEvent,
+    event: TEvent
   ) => unknown;
 
-  interface MachineConfig<TContext> {
+  /* Machine config */
+  export interface MachineConfig<TContext> {
     id?: string;
     initial: string;
     context: TContext;
     states: Record<string, unknown>;
   }
 
-  interface MachineOptions<TContext, TEvent extends EventObject> {
+  export interface MachineOptions<TContext, TEvent extends EventObject = EventObject> {
     actions?: Record<string, (context: TContext, event: TEvent) => unknown>;
     guards?: Record<string, (context: TContext, event: TEvent) => boolean>;
     services?: Record<string, unknown>;
   }
 
-<<<<<<< HEAD
+  /* Lightweight runtime shape used in our code */
   export interface StateSnapshot<TContext> {
     context: TContext;
   }
 
-  type StateMachine<_TContext = unknown, _TEvent = { type: string }> = {
-    initialState: StateSnapshot<_TContext>;
-    transition: (state: StateSnapshot<_TContext>, event: _TEvent) => StateSnapshot<_TContext>;
+  export type StateMachine<TContext = unknown, TEvent extends EventObject = EventObject> = {
+    initialState: StateSnapshot<TContext>;
+    transition: (state: StateSnapshot<TContext>, event: TEvent) => StateSnapshot<TContext>;
   };
-=======
-  type StateMachine<TContext = unknown, TEvent extends EventObject = EventObject> = unknown;
->>>>>>> 9fc372c4
-
-  function assign<TContext = unknown, TEvent extends EventObject = EventObject>(
+
+  /* API surface we actually call */
+  export function assign<
+    TContext = unknown,
+    TEvent extends EventObject = EventObject
+  >(
     assignment:
       | AssignObject<TContext, TEvent>
       | Partial<TContext>
-      | ((context: TContext, event: TEvent) => Partial<TContext>),
+      | ((context: TContext, event: TEvent) => Partial<TContext>)
   ): AssignAction<TContext, TEvent>;
 
-<<<<<<< HEAD
-  function createMachine<TContext, TEvent extends EventObject = EventObject>(
-=======
-  function createMachine<TContext = unknown, TEvent extends EventObject = EventObject>(
->>>>>>> 9fc372c4
+  export function createMachine<
+    TContext = unknown,
+    TEvent extends EventObject = EventObject
+  >(
     config: MachineConfig<TContext>,
-    options?: MachineOptions<TContext, TEvent>,
+    options?: MachineOptions<TContext, TEvent>
   ): StateMachine<TContext, TEvent>;
 
-<<<<<<< HEAD
-  export { assign, createMachine, EventObject, MachineConfig, MachineOptions, StateMachine };
-=======
-  // Compatibility alias
+  /* Compatibility alias */
   export type AnyStateMachine = StateMachine<any, any>;
-
-  export {
-    assign,
-    createMachine,
-    EventObject,
-    MachineConfig,
-    MachineOptions,
-    StateMachine,
-  };
->>>>>>> 9fc372c4
 }