--- conflicted
+++ resolved
@@ -208,8 +208,8 @@
   export default jsonpath;
 }
 
+// xstate.d.ts
 declare module 'xstate' {
-<<<<<<< HEAD
   interface EventObject {
     type: string;
     [key: string]: unknown;
@@ -246,18 +246,20 @@
       | ((context: TContext, event: TEvent) => Partial<TContext>),
   ): AssignAction<TContext, TEvent>;
 
-  function createMachine<TContext, TEvent extends EventObject = EventObject>(
+  function createMachine<TContext = unknown, TEvent extends EventObject = EventObject>(
     config: MachineConfig<TContext>,
     options?: MachineOptions<TContext, TEvent>,
   ): StateMachine<TContext, TEvent>;
 
-  export { assign, createMachine, EventObject, MachineConfig, MachineOptions, StateMachine };
-=======
-  export type AnyStateMachine = unknown;
-  // eslint-disable-next-line @typescript-eslint/no-explicit-any
-  export function createMachine(...args: any[]): AnyStateMachine;
-  // eslint-disable-next-line @typescript-eslint/no-explicit-any
-  // eslint-disable-next-line @typescript-eslint/no-explicit-any
-  export function assign(...args: any[]): any;
->>>>>>> 1390c233
+  // Compatibility alias
+  export type AnyStateMachine = StateMachine<any, any>;
+
+  export {
+    assign,
+    createMachine,
+    EventObject,
+    MachineConfig,
+    MachineOptions,
+    StateMachine,
+  };
 }