--- conflicted
+++ resolved
@@ -114,6 +114,8 @@
   const currentStepSchemaRef = React.useRef<JSONSchema | undefined>(undefined);
   const persistenceRef = React.useRef<PersistenceManager | null>(null);
   const persistencePromiseRef = React.useRef<Promise<PersistenceManager | null> | null>(null);
+
+  // Navigation de-dupe token to ignore stale/self navigation when enabled by flag
   const navigationTokenRef = React.useRef(0);
 
   const { config: validationConfig, modes: validationModes } = useResolvedValidation(schema);
@@ -151,86 +153,62 @@
   );
   const [isSessionExpired, setSessionExpired] = React.useState(false);
   const submitInFlightRef = React.useRef(false);
+
+  // Feature flags
   const navDedupeEnabled = useFlag('nav.dedupeToken');
   const reviewFreezeEnabled = useFlag('nav.reviewFreeze');
   const jumpToFirstInvalidFlag = useFlag('nav.jumpToFirstInvalidOn', 'submit');
 
+  // Review navigation policy (flag can force freeze/terminal regardless of schema)
   const reviewNavigation = React.useMemo(() => {
     const base = schema.navigation?.review ?? {};
     const stepId = base.stepId ?? 'review';
     const freezeNavigation = reviewFreezeEnabled ? true : base.freezeNavigation ?? false;
     const terminal = reviewFreezeEnabled ? true : base.terminal ?? false;
     const validate = reviewFreezeEnabled ? base.validate ?? 'form' : base.validate;
-
-    return {
-      stepId,
-      freezeNavigation,
-      terminal,
-      validate,
-    };
+    return { stepId, freezeNavigation, terminal, validate };
   }, [reviewFreezeEnabled, schema.navigation?.review]);
-<<<<<<< HEAD
-=======
-
+
+  // Jump-to-first-invalid policy (schema may override; flag provides default)
   const jumpToFirstInvalidOn = React.useMemo(
     () => schema.navigation?.jumpToFirstInvalidOn ?? jumpToFirstInvalidFlag,
     [jumpToFirstInvalidFlag, schema.navigation?.jumpToFirstInvalidOn],
   );
-
   const shouldJumpOnSubmit = jumpToFirstInvalidOn !== 'never';
   const shouldJumpOnNext = jumpToFirstInvalidOn === 'next';
->>>>>>> cb9f2c03
-
-  const jumpToFirstInvalidOn = React.useMemo(
-    () => schema.navigation?.jumpToFirstInvalidOn ?? jumpToFirstInvalidFlag,
-    [jumpToFirstInvalidFlag, schema.navigation?.jumpToFirstInvalidOn],
-  );
-
-  const shouldJumpOnSubmit = jumpToFirstInvalidOn !== 'never';
-  const shouldJumpOnNext = jumpToFirstInvalidOn === 'next';
-
+
+  // Navigation token helpers
   const bumpNavigationToken = React.useCallback(() => {
-    if (!navDedupeEnabled) {
-      return 0;
-    }
+    if (!navDedupeEnabled) return 0;
     navigationTokenRef.current += 1;
     return navigationTokenRef.current;
   }, [navDedupeEnabled]);
 
   const beginNavigation = React.useCallback(() => {
-    if (!navDedupeEnabled) {
-      return 0;
-    }
+    if (!navDedupeEnabled) return 0;
     return bumpNavigationToken();
   }, [bumpNavigationToken, navDedupeEnabled]);
 
   const cancelPendingNavigation = React.useCallback(() => {
-    if (!navDedupeEnabled) {
-      return;
-    }
+    if (!navDedupeEnabled) return;
     bumpNavigationToken();
   }, [bumpNavigationToken, navDedupeEnabled]);
 
   const isNavigationTokenCurrent = React.useCallback(
     (token: number) => {
-      if (!navDedupeEnabled) {
-        return true;
-      }
+      if (!navDedupeEnabled) return true;
       return navigationTokenRef.current === token;
     },
     [navDedupeEnabled],
   );
 
+  // Per-step AJV resolver wired into RHF
   const resolver = React.useCallback(
     async (values: Record<string, unknown>, context: any, options: any) => {
       const schemaForStep = currentStepSchemaRef.current;
       if (!schemaForStep) {
-        return {
-          values,
-          errors: {},
-        };
-      }
-
+        return { values, errors: {} };
+      }
       const stepResolver = createAjvResolver(schemaForStep, validationEngineRef.current);
       return stepResolver(values, context, options);
     },
@@ -253,6 +231,7 @@
 
   const { reset } = methods;
 
+  // Reset values when initial data changes
   React.useEffect(() => {
     reset(resolvedInitialData, {
       keepDirty: false,
@@ -261,6 +240,7 @@
     });
   }, [reset, resolvedInitialData]);
 
+  // Initialize/refresh session timers when schema or timeout changes
   React.useEffect(() => {
     if (sessionTimeoutMs <= 0) {
       setSessionExpiresAt(null);
@@ -268,16 +248,14 @@
       setSessionExpired(false);
       return;
     }
-
     setSessionExpiresAt(Date.now() + sessionTimeoutMs);
     setTimeRemainingMs(sessionTimeoutMs);
     setSessionExpired(false);
   }, [schema.$id, sessionTimeoutMs]);
 
+  // Ticker to update remaining time and handle expiry
   React.useEffect(() => {
-    if (!sessionExpiresAt || isSessionExpired || typeof window === 'undefined') {
-      return;
-    }
+    if (!sessionExpiresAt || isSessionExpired || typeof window === 'undefined') return;
 
     const updateRemaining = () => {
       const remaining = sessionExpiresAt - Date.now();
@@ -296,20 +274,18 @@
     };
 
     updateRemaining();
-
     const intervalId = window.setInterval(updateRemaining, 1000);
-
-    return () => {
-      window.clearInterval(intervalId);
-    };
+    return () => window.clearInterval(intervalId);
   }, [isSessionExpired, sessionExpiresAt]);
 
   const watchedValues = methods.watch();
 
+  // Visibility-calculated step list
   const visibleSteps = React.useMemo(() => {
     return visibilityControllerRef.current.getVisibleSteps(schema, watchedValues);
   }, [schema, watchedValues]);
 
+  // Sanitize history/completed/error lists if steps hide/show
   const sanitizedStepHistory = React.useMemo(
     () => stepHistory.filter((step) => visibleSteps.includes(step)),
     [stepHistory, visibleSteps],
@@ -328,6 +304,7 @@
     setErrorSteps((prev) => prev.filter((step) => visibleSteps.includes(step)));
   }, [visibleSteps]);
 
+  // Current step
   const currentStepId = visibleSteps[currentStepIndex] ?? visibleSteps[0];
   const currentStepConfig = schema.steps.find((step) => step.id === currentStepId);
   const currentStepSchema = currentStepConfig
@@ -335,6 +312,7 @@
     : undefined;
   currentStepSchemaRef.current = currentStepSchema;
 
+  // Callbacks for external listeners
   React.useEffect(() => {
     if (currentStepConfig && onStepChange) {
       onStepChange(currentStepConfig.id);
@@ -357,6 +335,7 @@
     }
   }, [methods.formState.errors, onValidationError]);
 
+  // If current index points past the visible list, snap back
   React.useEffect(() => {
     if (currentStepIndex >= visibleSteps.length && visibleSteps.length > 0) {
       cancelPendingNavigation();
@@ -364,38 +343,35 @@
     }
   }, [cancelPendingNavigation, currentStepIndex, visibleSteps]);
 
+  // Map step -> fields
   const stepFieldMap = React.useMemo(() => {
     return new Map(schema.steps.map((step) => [step.id, new Set(getStepFieldNames(step, schema))]));
   }, [schema]);
 
+  // First invalid step finder
   const getFirstInvalidStep = React.useCallback((): string | undefined => {
     const flattened = flattenFieldErrors(methods.formState.errors);
     for (const stepId of visibleSteps) {
       const fields = stepFieldMap.get(stepId);
-      if (!fields) {
-        continue;
-      }
+      if (!fields) continue;
 
       const hasError = flattened.some(({ name }) => {
         const rootField = name.split('.')[0];
         return rootField && fields.has(rootField);
       });
 
-      if (hasError) {
-        return stepId;
-      }
+      if (hasError) return stepId;
     }
     return undefined;
   }, [methods.formState.errors, stepFieldMap, visibleSteps]);
 
+  // Steps that currently have any field errors
   const stepErrorsFromState = React.useMemo(() => {
     const flattened = flattenFieldErrors(methods.formState.errors);
     const stepsWithErrors = new Set<string>();
     flattened.forEach(({ name }) => {
       const rootField = name.split('.')[0];
-      if (!rootField) {
-        return;
-      }
+      if (!rootField) return;
       for (const [stepId, fields] of stepFieldMap.entries()) {
         if (fields.has(rootField)) {
           stepsWithErrors.add(stepId);
@@ -418,14 +394,11 @@
 
   const errorStepSet = React.useMemo(() => new Set(errorSteps), [errorSteps]);
 
+  // Persistence manager (lazy)
   const ensurePersistenceManager = React.useCallback(async () => {
-    if (typeof window === 'undefined') {
-      return null;
-    }
-
-    if (persistenceRef.current) {
-      return persistenceRef.current;
-    }
+    if (typeof window === 'undefined') return null;
+
+    if (persistenceRef.current) return persistenceRef.current;
 
     if (!persistencePromiseRef.current) {
       persistencePromiseRef.current = import('../persistence/PersistenceManager')
@@ -459,6 +432,7 @@
     };
   }, []);
 
+  // Apply AJV errors to RHF
   const applyValidationErrors = React.useCallback(
     (errors: ValidationError[]) => {
       methods.clearErrors();
@@ -483,14 +457,11 @@
     setErrorSteps((prev) => prev.filter((item) => item !== stepId));
   }, []);
 
+  // Validate current step using RHF trigger (schema-aware via resolver)
   const validateCurrentStep = React.useCallback(async () => {
-    if (!shouldValidateOnStepChange) {
-      return true;
-    }
-
-    if (!currentStepSchema || !currentStepId) {
-      return true;
-    }
+    if (!shouldValidateOnStepChange) return true;
+    if (!currentStepSchema || !currentStepId) return true;
+
     const stepFields = Object.keys(currentStepSchema.properties ?? {});
     const isValid = await methods.trigger(stepFields as any, { shouldFocus: false });
     if (isValid) {
@@ -500,21 +471,21 @@
     }
     return isValid;
   }, [
+    shouldValidateOnStepChange,
+    currentStepSchema,
+    currentStepId,
+    methods,
     clearStepError,
-    currentStepId,
-    currentStepSchema,
     markStepError,
-    methods,
-    shouldValidateOnStepChange,
   ]);
 
+  // Validate all steps via Ajv (Transition/Submit flows)
   const validateAllSteps = React.useCallback(
     async (data: Record<string, unknown>): Promise<StepValidationResult> => {
       for (const stepId of visibleSteps) {
         const stepConfig = schema.steps.find((step) => step.id === stepId);
-        if (!stepConfig) {
-          continue;
-        }
+        if (!stepConfig) continue;
+
         const stepSchema = resolveStepSchema(stepConfig, schema);
         const result = await validationEngineRef.current.validate(stepSchema, data);
         if (!result.valid) {
@@ -529,12 +500,11 @@
     [applyValidationErrors, clearStepError, markStepError, schema, visibleSteps],
   );
 
+  // Persistence after failure
   const saveDraftAfterFailure = React.useCallback(
     async (values: Record<string, unknown>) => {
       const manager = await ensurePersistenceManager();
-      if (!manager) {
-        return false;
-      }
+      if (!manager) return false;
 
       const stepId =
         currentStepId ??
@@ -556,39 +526,33 @@
       }
     },
     [
-      completedSteps,
+      ensurePersistenceManager,
       currentStepId,
       currentStepIndex,
-      ensurePersistenceManager,
+      visibleSteps,
       schema.steps,
-      visibleSteps,
+      completedSteps,
     ],
   );
 
+  // Helpers to classify errors
   const getErrorStatus = React.useCallback((error: unknown): number | undefined => {
-    if (!error || typeof error !== 'object') {
-      return undefined;
-    }
+    if (!error || typeof error !== 'object') return undefined;
 
     const withStatus = error as {
       status?: number;
       response?: { status?: number };
       cause?: unknown;
     };
-    if (typeof withStatus.status === 'number') {
-      return withStatus.status;
-    }
+    if (typeof withStatus.status === 'number') return withStatus.status;
+
     if (withStatus.response && typeof withStatus.response === 'object') {
       const responseStatus = (withStatus.response as { status?: number }).status;
-      if (typeof responseStatus === 'number') {
-        return responseStatus;
-      }
+      if (typeof responseStatus === 'number') return responseStatus;
     }
     if (withStatus.cause && typeof withStatus.cause === 'object') {
       const causeStatus = (withStatus.cause as { status?: number }).status;
-      if (typeof causeStatus === 'number') {
-        return causeStatus;
-      }
+      if (typeof causeStatus === 'number') return causeStatus;
     }
     return undefined;
   }, []);
@@ -598,27 +562,20 @@
       typeof navigator !== 'undefined' && typeof navigator.onLine === 'boolean'
         ? navigator.onLine === false
         : false;
-    if (navigatorOffline) {
-      return true;
-    }
-
-    if (error instanceof TypeError) {
-      return true;
-    }
+    if (navigatorOffline) return true;
+    if (error instanceof TypeError) return true;
 
     if (error && typeof error === 'object' && 'message' in error) {
       const message = (error as { message?: unknown }).message;
       if (typeof message === 'string') {
         const lower = message.toLowerCase();
-        if (lower.includes('failed to fetch') || lower.includes('networkerror')) {
-          return true;
-        }
-      }
-    }
-
+        if (lower.includes('failed to fetch') || lower.includes('networkerror')) return true;
+      }
+    }
     return false;
   }, []);
 
+  // Submit flow
   const handleFormSubmit = React.useCallback(async () => {
     if (isSessionExpired) {
       setSubmissionFeedback({
@@ -627,17 +584,16 @@
       });
       return;
     }
-
-    if (submitInFlightRef.current) {
-      return;
-    }
+    if (submitInFlightRef.current) return;
 
     submitInFlightRef.current = true;
     setSubmitting(true);
     setSubmissionFeedback(null);
+
     try {
       await flushPendingValidation();
 
+      // RHF-wide check to surface inline errors and potentially jump
       const isFormValid = await methods.trigger(undefined, { shouldFocus: false });
       if (!isFormValid) {
         if (shouldJumpOnSubmit) {
@@ -645,10 +601,7 @@
           if (targetStep) {
             const targetIndex = visibleSteps.indexOf(targetStep);
             if (targetIndex >= 0) {
-<<<<<<< HEAD
               cancelPendingNavigation();
-=======
->>>>>>> cb9f2c03
               setCurrentStepIndex(targetIndex);
             }
           }
@@ -658,6 +611,7 @@
         return;
       }
 
+      // AJV check step-by-step to ensure no hidden step slips through
       const values = methods.getValues();
       const { valid, failedStep } = await validateAllSteps(values);
       if (!valid) {
@@ -665,10 +619,7 @@
           if (failedStep) {
             const failedIndex = visibleSteps.indexOf(failedStep);
             if (failedIndex >= 0) {
-<<<<<<< HEAD
               cancelPendingNavigation();
-=======
->>>>>>> cb9f2c03
               setCurrentStepIndex(failedIndex);
             }
           } else {
@@ -676,10 +627,7 @@
             if (targetStep) {
               const targetIndex = visibleSteps.indexOf(targetStep);
               if (targetIndex >= 0) {
-<<<<<<< HEAD
                 cancelPendingNavigation();
-=======
->>>>>>> cb9f2c03
                 setCurrentStepIndex(targetIndex);
               }
             }
@@ -690,6 +638,7 @@
         return;
       }
 
+      // Build submission payload (respect retainHidden)
       const summaryValues = buildSubmissionSummary(values, {
         schema,
         visibleSteps,
@@ -707,9 +656,9 @@
         },
       };
 
+      // Retry policy for transient server errors
       const maxAttempts = 3;
       const baseDelay = 500;
-
       for (let attempt = 1; attempt <= maxAttempts; attempt += 1) {
         try {
           await onSubmit(submissionData);
@@ -720,9 +669,7 @@
           const offline = isOfflineError(error);
           const status = getErrorStatus(error);
           const retryable =
-            typeof status === 'number'
-              ? status === 429 || (status >= 500 && status < 600)
-              : false;
+            typeof status === 'number' ? status === 429 || (status >= 500 && status < 600) : false;
 
           if (attempt < maxAttempts && retryable && !offline) {
             setSubmissionFeedback({
@@ -734,6 +681,7 @@
             continue;
           }
 
+          // Persist draft on failure (esp. offline)
           const draftSaved = await saveDraftAfterFailure(values);
           if (offline) {
             setSubmissionFeedback({
@@ -760,25 +708,19 @@
       setSubmitting(false);
     }
   }, [
+    isSessionExpired,
+    flushPendingValidation,
+    methods,
+    shouldJumpOnSubmit,
+    getFirstInvalidStep,
+    onValidationError,
+    validateAllSteps,
+    schema,
+    visibleSteps,
+    isOfflineError,
+    getErrorStatus,
+    saveDraftAfterFailure,
     cancelPendingNavigation,
-    flushPendingValidation,
-    getFirstInvalidStep,
-    getErrorStatus,
-    isOfflineError,
-    isSessionExpired,
-    methods,
-    methods.formState.errors,
-    onSubmit,
-    onValidationError,
-    saveDraftAfterFailure,
-    schema,
-<<<<<<< HEAD
-=======
-    setCurrentStepIndex,
->>>>>>> cb9f2c03
-    shouldJumpOnSubmit,
-    validateAllSteps,
-    visibleSteps,
   ]);
 
   const handleSubmitEvent = React.useCallback(
@@ -790,11 +732,12 @@
     [handleFormSubmit],
   );
 
+  // Next/Previous navigation with de-dupe token + review policy
   const handleNext = React.useCallback(async () => {
-    if (isSessionExpired || !currentStepSchema || !currentStepConfig || !currentStepId) {
-      return;
-    }
+    if (isSessionExpired || !currentStepSchema || !currentStepConfig || !currentStepId) return;
+
     const navigationToken = beginNavigation();
+
     const isValid = await validateCurrentStep();
     if (!isValid) {
       scrollToFirstError();
@@ -803,10 +746,7 @@
         if (targetStep) {
           const targetIndex = visibleSteps.indexOf(targetStep);
           if (targetIndex >= 0) {
-<<<<<<< HEAD
             cancelPendingNavigation();
-=======
->>>>>>> cb9f2c03
             setCurrentStepIndex(targetIndex);
           }
         }
@@ -814,9 +754,7 @@
       return;
     }
 
-    if (!isNavigationTokenCurrent(navigationToken)) {
-      return;
-    }
+    if (!isNavigationTokenCurrent(navigationToken)) return;
 
     clearStepError(currentStepId);
 
@@ -837,18 +775,15 @@
       }
     }
 
-    if (navDedupeEnabled && nextStepId === currentStepId) {
-      return;
-    }
+    // Ignore self-navigation if dedupe is enabled
+    if (navDedupeEnabled && nextStepId === currentStepId) return;
 
     setCompletedSteps((prev) => (prev.includes(currentStepId) ? prev : [...prev, currentStepId]));
 
     if (nextStepId) {
       const nextIndex = visibleSteps.indexOf(nextStepId);
       if (nextIndex >= 0) {
-        if (!isNavigationTokenCurrent(navigationToken)) {
-          return;
-        }
+        if (!isNavigationTokenCurrent(navigationToken)) return;
         setStepHistory((history) => {
           if (navDedupeEnabled && history[history.length - 1] === currentStepId) {
             return history;
@@ -860,56 +795,52 @@
       }
     }
 
+    // End of flow → submit
     if (currentStepIndex === visibleSteps.length - 1) {
-      if (!isNavigationTokenCurrent(navigationToken)) {
-        return;
-      }
+      if (!isNavigationTokenCurrent(navigationToken)) return;
       await handleFormSubmit();
     }
   }, [
-    cancelPendingNavigation,
-    beginNavigation,
-    clearStepError,
+    isSessionExpired,
+    currentStepSchema,
     currentStepConfig,
     currentStepId,
-    currentStepIndex,
-    currentStepSchema,
+    beginNavigation,
+    validateCurrentStep,
+    shouldJumpOnNext,
     getFirstInvalidStep,
-    handleFormSubmit,
-    isNavigationTokenCurrent,
-    isSessionExpired,
+    cancelPendingNavigation,
+    clearStepError,
+    reviewNavigation,
+    schema,
     methods,
     navDedupeEnabled,
-    reviewNavigation,
-    schema,
-    shouldJumpOnNext,
-    validateCurrentStep,
     visibleSteps,
+    currentStepIndex,
+    isNavigationTokenCurrent,
+    handleFormSubmit,
   ]);
 
   const handlePrevious = React.useCallback(() => {
-    if (isSessionExpired || !currentStepId) {
-      return;
-    }
+    if (isSessionExpired || !currentStepId) return;
+
     const previousFromHistory = stepHistory[stepHistory.length - 1];
     const fallbackIndex = visibleSteps.indexOf(currentStepId) - 1;
     const fallbackStep = fallbackIndex >= 0 ? visibleSteps[fallbackIndex] : undefined;
     const targetStep = previousFromHistory ?? fallbackStep;
-    if (!targetStep) {
-      return;
-    }
+    if (!targetStep) return;
+
     const previousIndex = visibleSteps.indexOf(targetStep);
     if (previousIndex >= 0) {
       cancelPendingNavigation();
       setStepHistory((history) => history.slice(0, -1));
       setCurrentStepIndex(previousIndex);
     }
-  }, [cancelPendingNavigation, currentStepId, isSessionExpired, stepHistory, visibleSteps]);
-
+  }, [isSessionExpired, currentStepId, stepHistory, visibleSteps, cancelPendingNavigation]);
+
+  // Utilities
   const focusField = React.useCallback((fieldName: string) => {
-    if (typeof document === 'undefined') {
-      return;
-    }
+    if (typeof document === 'undefined') return;
     const escapedName =
       typeof CSS !== 'undefined' && typeof CSS.escape === 'function'
         ? CSS.escape(fieldName)
@@ -918,23 +849,20 @@
     const element = document.querySelector<HTMLElement>(selector);
     if (element) {
       element.scrollIntoView({ behavior: 'smooth', block: 'center' });
-      if (typeof element.focus === 'function') {
-        element.focus({ preventScroll: true });
+      if (typeof (element as any).focus === 'function') {
+        (element as any).focus({ preventScroll: true });
       }
     }
   }, []);
 
+  // Session banner
   const warningThresholdMs = React.useMemo(() => {
-    if (!sessionTimeoutMs) {
-      return 0;
-    }
+    if (!sessionTimeoutMs) return 0;
     return Math.min(sessionTimeoutMs, 5 * 60 * 1000);
   }, [sessionTimeoutMs]);
 
   const sessionBanner = React.useMemo(() => {
-    if (!sessionTimeoutMs || timeRemainingMs == null) {
-      return null;
-    }
+    if (!sessionTimeoutMs || timeRemainingMs == null) return null;
 
     if (isSessionExpired) {
       return {
@@ -947,14 +875,12 @@
     if (timeRemainingMs <= warningThresholdMs) {
       return { type: 'warning' as const, message };
     }
-
     return { type: 'info' as const, message };
   }, [isSessionExpired, sessionTimeoutMs, timeRemainingMs, warningThresholdMs]);
 
+  // Session control handlers
   const handleRestartSession = React.useCallback(async () => {
-    if (!sessionTimeoutMs) {
-      return;
-    }
+    if (!sessionTimeoutMs) return;
 
     setSessionActionPending('restart');
     try {
@@ -997,20 +923,15 @@
       setSessionActionPending(null);
     }
   }, [
+    sessionTimeoutMs,
+    ensurePersistenceManager,
     cancelPendingNavigation,
-    ensurePersistenceManager,
     reset,
     resolvedInitialData,
-    sessionTimeoutMs,
-    setCompletedSteps,
-    setErrorSteps,
-    visibilityControllerRef,
   ]);
 
   const handleRestoreSession = React.useCallback(async () => {
-    if (!sessionTimeoutMs) {
-      return;
-    }
+    if (!sessionTimeoutMs) return;
 
     setSessionActionPending('restore');
     try {
@@ -1042,6 +963,7 @@
       setCompletedSteps(Array.isArray(draft.completedSteps) ? draft.completedSteps : []);
       setErrorSteps([]);
       setStepHistory([]);
+
       if (draft.currentStep) {
         const targetIndex = Math.max(
           schema.steps.findIndex((step) => step.id === draft.currentStep),
@@ -1072,15 +994,14 @@
       setSessionActionPending(null);
     }
   }, [
-    cancelPendingNavigation,
+    sessionTimeoutMs,
     ensurePersistenceManager,
     reset,
     schema.steps,
-    sessionTimeoutMs,
-    setCompletedSteps,
-    visibilityControllerRef,
+    cancelPendingNavigation,
   ]);
 
+  // Layout selection by feature flag
   const layoutType = schema.ui?.layout?.type ?? 'single-column';
   const prefersGridLayout = layoutType === 'grid';
   const isGridLayoutEnabled = useFlag('gridLayout');
@@ -1125,6 +1046,7 @@
             {submissionFeedback.message}
           </div>
         ) : null}
+
         {sessionBanner ? (
           <div
             role={sessionBanner.type === 'error' ? 'alert' : 'status'}
@@ -1163,6 +1085,7 @@
             </div>
           </div>
         ) : null}
+
         <div className="space-y-6">
           <StepProgress
             steps={visibleSteps.map((stepId, index) => ({
@@ -1172,9 +1095,7 @@
             }))}
             currentStep={currentStepId}
             onStepSelect={(stepId) => {
-              if (isSessionExpired) {
-                return;
-              }
+              if (isSessionExpired) return;
               const targetIndex = visibleSteps.indexOf(stepId);
               if (targetIndex >= 0 && targetIndex <= currentStepIndex) {
                 cancelPendingNavigation();
@@ -1196,9 +1117,7 @@
             <div className="space-y-6 p-6">
               <div className="space-y-4">
                 {Object.entries(stepProperties).map(([fieldName]) => {
-                  if (!visibleFields.includes(fieldName)) {
-                    return null;
-                  }
+                  if (!visibleFields.includes(fieldName)) return null;
 
                   const uiConfig = widgetDefinitions[fieldName];
                   if (!uiConfig) {
@@ -1226,9 +1145,7 @@
                     if (fieldError && typeof fieldError === 'object' && 'message' in fieldError) {
                       return (fieldError as { message?: string }).message ?? 'Invalid value';
                     }
-                    if (typeof fieldError === 'string') {
-                      return fieldError;
-                    }
+                    if (typeof fieldError === 'string') return fieldError;
                     return undefined;
                   })();
 
