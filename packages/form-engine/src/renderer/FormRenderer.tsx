--- conflicted
+++ resolved
@@ -31,9 +31,8 @@
   const seconds = totalSeconds % 60;
 
   if (hours > 0) {
-    return [hours, minutes, seconds].map((value) => value.toString().padStart(2, '0')).join(':');
+    return [hours, minutes, seconds].map((v) => v.toString().padStart(2, '0')).join(':');
   }
-
   return `${minutes.toString().padStart(2, '0')}:${seconds.toString().padStart(2, '0')}`;
 };
 
@@ -49,18 +48,14 @@
   { schema, visibleSteps, retainHidden, visibilityController }: SubmissionSummaryOptions,
 ): Record<string, unknown> => {
   const sanitizedValues = { ...values };
-  delete sanitizedValues._meta;
-
-  if (retainHidden) {
-    return sanitizedValues;
-  }
+  delete (sanitizedValues as any)._meta;
+
+  if (retainHidden) return sanitizedValues;
 
   const schemaFields = new Set<string>();
   schema.steps.forEach((step) => {
     const stepSchema = resolveStepSchema(step, schema);
-    Object.keys(stepSchema.properties ?? {}).forEach((field) => {
-      schemaFields.add(field);
-    });
+    Object.keys(stepSchema.properties ?? {}).forEach((field) => schemaFields.add(field));
   });
 
   const visibleFieldSet = new Set<string>();
@@ -76,7 +71,6 @@
       summary[key] = sanitizedValues[key];
     }
   });
-
   return summary;
 };
 
@@ -139,9 +133,7 @@
   const sessionTimeoutMs = React.useMemo(() => {
     const configuredTimeout = schema.metadata?.timeout;
     const minutes = typeof configuredTimeout === 'number' ? configuredTimeout : 30;
-    if (!minutes || minutes <= 0) {
-      return 0;
-    }
+    if (!minutes || minutes <= 0) return 0;
     return minutes * 60 * 1000;
   }, [schema.metadata?.timeout]);
 
@@ -159,39 +151,13 @@
   const reviewFreezeEnabled = useFlag('nav.reviewFreeze');
   const jumpToFirstInvalidFlag = useFlag('nav.jumpToFirstInvalidOn', 'submit');
 
-<<<<<<< HEAD
-=======
   // Review navigation policy (flag can force freeze/terminal regardless of schema)
->>>>>>> 9cab10f7
   const reviewNavigation = React.useMemo(() => {
     const base = schema.navigation?.review ?? {};
     const stepId = base.stepId ?? 'review';
     const freezeNavigation = reviewFreezeEnabled ? true : base.freezeNavigation ?? false;
     const terminal = reviewFreezeEnabled ? true : base.terminal ?? false;
     const validate = reviewFreezeEnabled ? base.validate ?? 'form' : base.validate;
-<<<<<<< HEAD
-
-    return {
-      stepId,
-      freezeNavigation,
-      terminal,
-      validate,
-    };
-  }, [reviewFreezeEnabled, schema.navigation?.review]);
-
-  const jumpToFirstInvalidOn = React.useMemo(
-    () => schema.navigation?.jumpToFirstInvalidOn ?? jumpToFirstInvalidFlag,
-    [jumpToFirstInvalidFlag, schema.navigation?.jumpToFirstInvalidOn],
-  );
-
-  const shouldJumpOnSubmit = jumpToFirstInvalidOn !== 'never';
-  const shouldJumpOnNext = jumpToFirstInvalidOn === 'next';
-
-  const bumpNavigationToken = React.useCallback(() => {
-    if (!navDedupeEnabled) {
-      return 0;
-    }
-=======
     return { stepId, freezeNavigation, terminal, validate };
   }, [reviewFreezeEnabled, schema.navigation?.review]);
 
@@ -206,30 +172,17 @@
   // Navigation token helpers
   const bumpNavigationToken = React.useCallback(() => {
     if (!navDedupeEnabled) return 0;
->>>>>>> 9cab10f7
     navigationTokenRef.current += 1;
     return navigationTokenRef.current;
   }, [navDedupeEnabled]);
 
   const beginNavigation = React.useCallback(() => {
-<<<<<<< HEAD
-    if (!navDedupeEnabled) {
-      return 0;
-    }
-=======
     if (!navDedupeEnabled) return 0;
->>>>>>> 9cab10f7
     return bumpNavigationToken();
   }, [bumpNavigationToken, navDedupeEnabled]);
 
   const cancelPendingNavigation = React.useCallback(() => {
-<<<<<<< HEAD
-    if (!navDedupeEnabled) {
-      return;
-    }
-=======
     if (!navDedupeEnabled) return;
->>>>>>> 9cab10f7
     bumpNavigationToken();
   }, [bumpNavigationToken, navDedupeEnabled]);
 
@@ -387,42 +340,24 @@
     return new Map(schema.steps.map((step) => [step.id, new Set(getStepFieldNames(step, schema))]));
   }, [schema]);
 
-<<<<<<< HEAD
-=======
   // First invalid step finder
->>>>>>> 9cab10f7
   const getFirstInvalidStep = React.useCallback((): string | undefined => {
     const flattened = flattenFieldErrors(methods.formState.errors);
     for (const stepId of visibleSteps) {
       const fields = stepFieldMap.get(stepId);
-<<<<<<< HEAD
-      if (!fields) {
-        continue;
-      }
-=======
       if (!fields) continue;
->>>>>>> 9cab10f7
 
       const hasError = flattened.some(({ name }) => {
         const rootField = name.split('.')[0];
         return rootField && fields.has(rootField);
       });
 
-<<<<<<< HEAD
-      if (hasError) {
-        return stepId;
-      }
-=======
       if (hasError) return stepId;
->>>>>>> 9cab10f7
     }
     return undefined;
   }, [methods.formState.errors, stepFieldMap, visibleSteps]);
 
-<<<<<<< HEAD
-=======
   // Steps that currently have any field errors
->>>>>>> 9cab10f7
   const stepErrorsFromState = React.useMemo(() => {
     const flattened = flattenFieldErrors(methods.formState.errors);
     const stepsWithErrors = new Set<string>();
@@ -442,7 +377,7 @@
   React.useEffect(() => {
     setErrorSteps((prev) => {
       const unique = Array.from(new Set(stepErrorsFromState));
-      if (unique.length === prev.length && unique.every((step) => prev.includes(step))) {
+      if (unique.length === prev.length && unique.every((s) => prev.includes(s))) {
         return prev;
       }
       return unique;
@@ -765,26 +700,12 @@
       setSubmitting(false);
     }
   }, [
-<<<<<<< HEAD
-    cancelPendingNavigation,
-    flushPendingValidation,
-    getFirstInvalidStep,
-    getErrorStatus,
-    isOfflineError,
-=======
->>>>>>> 9cab10f7
     isSessionExpired,
     flushPendingValidation,
     methods,
     shouldJumpOnSubmit,
     getFirstInvalidStep,
     onValidationError,
-<<<<<<< HEAD
-    saveDraftAfterFailure,
-    schema,
-    shouldJumpOnSubmit,
-=======
->>>>>>> 9cab10f7
     validateAllSteps,
     schema,
     visibleSteps,
@@ -859,7 +780,7 @@
           if (navDedupeEnabled && history[history.length - 1] === currentStepId) {
             return history;
           }
-          return [...history, currentStepId];
+        return [...history, currentStepId];
         });
         setCurrentStepIndex(nextIndex);
         return;
@@ -872,25 +793,6 @@
       await handleFormSubmit();
     }
   }, [
-<<<<<<< HEAD
-    cancelPendingNavigation,
-    beginNavigation,
-    clearStepError,
-    currentStepConfig,
-    currentStepId,
-    currentStepIndex,
-    currentStepSchema,
-    getFirstInvalidStep,
-    handleFormSubmit,
-    isNavigationTokenCurrent,
-    isSessionExpired,
-    methods,
-    navDedupeEnabled,
-    reviewNavigation,
-    schema,
-    shouldJumpOnNext,
-    validateCurrentStep,
-=======
     isSessionExpired,
     currentStepSchema,
     currentStepConfig,
@@ -905,7 +807,6 @@
     schema,
     methods,
     navDedupeEnabled,
->>>>>>> 9cab10f7
     visibleSteps,
     currentStepIndex,
     isNavigationTokenCurrent,
@@ -927,11 +828,7 @@
       setStepHistory((history) => history.slice(0, -1));
       setCurrentStepIndex(previousIndex);
     }
-<<<<<<< HEAD
-  }, [cancelPendingNavigation, currentStepId, isSessionExpired, stepHistory, visibleSteps]);
-=======
   }, [isSessionExpired, currentStepId, stepHistory, visibleSteps, cancelPendingNavigation]);
->>>>>>> 9cab10f7
 
   // Utilities
   const focusField = React.useCallback((fieldName: string) => {
@@ -1018,11 +915,7 @@
       setSessionActionPending(null);
     }
   }, [
-<<<<<<< HEAD
-    cancelPendingNavigation,
-=======
     sessionTimeoutMs,
->>>>>>> 9cab10f7
     ensurePersistenceManager,
     cancelPendingNavigation,
     reset,
@@ -1093,11 +986,7 @@
       setSessionActionPending(null);
     }
   }, [
-<<<<<<< HEAD
-    cancelPendingNavigation,
-=======
     sessionTimeoutMs,
->>>>>>> 9cab10f7
     ensurePersistenceManager,
     reset,
     schema.steps,
